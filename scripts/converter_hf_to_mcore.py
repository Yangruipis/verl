--- conflicted
+++ resolved
@@ -270,7 +270,9 @@
 
 
 @torch.no_grad()
-def convert_checkpoint_from_transformers_to_megatron_dpskv3(hf_model, model, hf_config, tfconfig, layer_start: int, layer_end: int):
+def convert_checkpoint_from_transformers_to_megatron_dpskv3(
+    hf_model, model, hf_config, tfconfig, layer_start: int, layer_end: int
+):
     warnings.warn("MTP model is not supported yet", stacklevel=2)
     numel: int = 0
     pp_rank = mpu.get_pipeline_model_parallel_rank()
@@ -279,7 +281,9 @@
         numel += safe_copy(hf_model.model.embed_tokens.weight, model.embedding.word_embeddings.weight)
 
     assert len(model.decoder.layers) == (layer_end - layer_start)
-    for layer_idx, (layer, hf_layer) in enumerate(zip(model.decoder.layers, hf_model.model.layers[layer_start:layer_end])):
+    for layer_idx, (layer, hf_layer) in enumerate(
+        zip(model.decoder.layers, hf_model.model.layers[layer_start:layer_end])
+    ):
         global_layer_idx = layer_idx + layer_start
         numel_cur: int = numel
         numel += safe_copy(hf_layer.input_layernorm.weight, layer.input_layernorm.weight)
@@ -446,20 +450,16 @@
     elif "Qwen2_5_VLForConditionalGeneration" in hf_config.architectures:
         convert_checkpoint_from_transformers_to_megatron_qwen2_5_vl(hf_model, model[0].module, hf_config)
     elif "DeepseekV3ForCausalLM" in hf_config.architectures:
-<<<<<<< HEAD
         pipeline_cumsum = np.cumsum(pipeline_shards)
         layer_start = 0 if rank == 0 else pipeline_cumsum[rank - 1]
         layer_end = pipeline_cumsum[rank]
-        numel_partial: int = convert_checkpoint_from_transformers_to_megatron_dpskv3(hf_model, model[0].module, hf_config, tfconfig=tfconfig, layer_start=layer_start, layer_end=layer_end)
+        numel_partial: int = convert_checkpoint_from_transformers_to_megatron_dpskv3(
+            hf_model, model[0].module, hf_config, tfconfig=tfconfig, layer_start=layer_start, layer_end=layer_end
+        )
         numel_tensor = torch.tensor([numel_partial]).cuda()
         dist.all_reduce(numel_tensor, op=dist.ReduceOp.SUM)
         numel = int(numel_tensor.cpu().item())
         print(f"total numel={numel} vs {hf_model.num_parameters()=}")
-=======
-        numel: int = convert_checkpoint_from_transformers_to_megatron_dpskv3(
-            hf_model, model[0].module, hf_config, tfconfig=tfconfig
-        )
->>>>>>> b6690150
         if numel != hf_model.num_parameters():
             warnings.warn(f"numel mismatch: {numel=} != {hf_model.num_parameters()=}", stacklevel=1)
     elif "Qwen3MoeForCausalLM" in hf_config.architectures:
