--- conflicted
+++ resolved
@@ -179,7 +179,6 @@
     # Class name of the custom async server class (e.g. AsyncvLLMServer)
     name: null
 
-<<<<<<< HEAD
 # Specifies the tensor bucket size (in bytes) for batch weight updates during rollout operations.
 # This parameter controls the maximum payload size for a single weight update request.
 #
@@ -194,7 +193,7 @@
 #   2. Manually set `CUDA_VISIBLE_DEVICES=0,1,2,3,4,5,6,7`
 #   when using Tensor Parallelism (TP) >= 8.
 update_weights_bucket_bytes: 2147483648
-=======
+
 # trace rollout data
 trace:
   
@@ -202,5 +201,4 @@
   backend: null
 
   # whether translate token id to text in output
-  token2text: False
->>>>>>> 517cc23c
+  token2text: False